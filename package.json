--- conflicted
+++ resolved
@@ -29,10 +29,9 @@
     "cypress": "^8.5.0",
     "http-server": "^13.0.2",
     "start-server-and-test": "^1.14.0",
-    "stimulus": "2.0.0"
+    "@hotwired/stimulus": "^3.0.0"
   },
   "scripts": {
-<<<<<<< HEAD
     "start": "http-server ./example -p 3030",
     "cy:run:chrome": "cypress run --browser chrome",
     "cy:run:firefox": "cypress run --browser firefox",
@@ -40,9 +39,5 @@
     "cy:all": "yarn run cy:run:chrome && yarn run cy:run:firefox",
     "test": "start-server-and-test start http://localhost:3030 cy:run",
     "test:multibrowser": "start-server-and-test start http://localhost:3030 cy:all"
-=======
-    "build": "microbundle --globals @hotwired/stimulus=stimulus",
-    "dev": "microbundle watch --globals @hotwired/stimulus=stimulus"
->>>>>>> 15698788
   }
 }